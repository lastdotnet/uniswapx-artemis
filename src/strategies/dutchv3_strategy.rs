--- conflicted
+++ resolved
@@ -140,7 +140,6 @@
         let order = self
             .decode_order(&event.encoded_order)
             .map_err(|e| error!("failed to decode: {}", e))
-<<<<<<< HEAD
             .ok();
 
         if let Some(order) = order {
@@ -148,18 +147,9 @@
                 inner: order,
                 encoded_order: event.encoded_order.clone(),
             };
-            self.update_order_state(wrapper, &event.signature, &event.order_hash);
+            self.update_order_state(wrapper, &event.signature, &event.order_hash, event.route.as_ref());
         }
         vec![]
-=======
-            .ok()?;
-        let wrapper = DutchV3OrderWrapper {
-            inner: order,
-            encoded_order: event.encoded_order.clone(),
-        };
-        self.update_order_state(wrapper, &event.signature, &event.order_hash, event.route.as_ref());
-        None
->>>>>>> ad57f2f5
     }
 
     async fn process_new_route(&mut self, event: &RoutedOrder) -> Vec<Action> {
